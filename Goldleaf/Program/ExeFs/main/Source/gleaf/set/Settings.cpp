--- conflicted
+++ resolved
@@ -49,18 +49,9 @@
             case 11:
             case 13:
             case 16:
+            default:
                 gset.CustomLanguage = Language::English;
                 break;
-<<<<<<< HEAD
-=======
-            case 5:
-            case 14:
-                gset.CustomLanguage = Language::Spanish;
-                break;
-            case 15:
-                gset.CustomLanguage = Language::French;
-                break;    
->>>>>>> 88bd9b4a
         }
         gset.KeysPath = "sdmc:/switch/prod.keys";
         gset.AllowRemoveSystemTitles = false;
