--- conflicted
+++ resolved
@@ -58,11 +58,8 @@
     {
         English,
         Spanish,
-<<<<<<< HEAD
         German,
         French,
-=======
->>>>>>> 88bd9b4a
     };
 
     struct InstallerResult
