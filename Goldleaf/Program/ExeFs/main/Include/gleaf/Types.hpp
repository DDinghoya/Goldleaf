--- conflicted
+++ resolved
@@ -58,11 +58,6 @@
     {
         English,
         Spanish,
-<<<<<<< HEAD
-        French,
-=======
-        French
->>>>>>> d1f1ee19
     };
 
     struct InstallerResult
